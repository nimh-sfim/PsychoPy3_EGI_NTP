#!/us/bin/env python
# -*- coding: utf-8 -*-

import time
<<<<<<< HEAD
import warnings
=======
from time import ctime, sleep
>>>>>>> 4a1d439d
from math import floor
from typing import Union

from ntplib import system_to_ntp_time, NTPClient

from eci.eci import (
    build_command, parse_response, allowed_endians, package_event
)
from eci.socket_wrapper import Socket
from eci.exceptions import (
    NetStationIllegalArgument, NetStationUnconnected, NetStationNoNTPIP
)

SECONDS_PER_DAY = 24 * 60 * 60


class NetStation(object):
    """Netstation object to interact with the amplifier.

    Attributes
    ----------
    _socket : Socket
        The socket to use to control the amplifier
    _connected: bool
        Whether this NetStation is connected
    _endian: str
        The endianness of this machine
    _syncepoch: float
        The time.time() of the NTP synchronization
    _ntp_ip: str
        The IP address of the amplifier for NTP sync
    _recording: bool
        Whether the amplifier is recording
    _recording_start: float
        The time.time() for when recording began
    """
    def __init__(self, ipv4: str, port: int, endian: str = 'NTEL') -> None:
        """Constructor for NetStation

        Parameters
        ----------
        ipv4: str
            the ipv4 address to use for the amplifier
        port: int
            the port number to use for the amplifier
        endian: str
            the endianness of the machine; see eci.allowed_endians

        Notes
        -----
        Some behavior is not properly documented in the SDK guide. You may
        need to refer to docstrings, code comments, and the README in order
        to get the complete specification for NetStation behavior rather
        than the SDK guide. Notable deviations:
        - eci_NTPReturnClock *requires* an NTPv4 timecode, even though in
          the documentation "Experimental Control Interface (ECI) Commands
          and Return Values" table, "Follows controller command if more
          data expected" column is blank (page 8).
        - eci_NTPReturnClock returns a byte representing 'S', followed by
          the 8-byte NTPv4 timecode, rather than the NTPv4 timecode as
          described in the above table's "ECI Return Values" sub-table.
          This means that the total size of the server response is actually
          9 bytes rather than 8, and that the response's first byte is 'S'
          rather than 'Z'.
          However, sometimes the server also responds with 8 bytes followed
          by 'Z'. It is unclear which circumstances trigger which response.
          Both cases are currently accounted for.
        - eci_Identify actually responses with 'I' plus the byte
          representation of the identity, for a total of two bytes rather
          than one
        - The server responds with \x01 in some contexts, but it is unknown
          why
        The default endianness is determined based on the use of a 2020
        MacBook Pro 13" with i5, on MacOS 10.15.7. Feel free to inform the
        authors of the appropriate endianness for other platforms so that
        we can add that to the documentation!

        See Also
        --------
        eci.eci: module for parsing eci commands/responses
        """
        self._socket = Socket(ipv4, port)
        self._connected = False
        if not (endian in allowed_endians):
            raise NetStationIllegalArgument(endian)
        self._endian = endian

    def check_connected(func) -> None:
        """Decorator to raise exception if not connected

        Parameters
        ----------
        func: Callable
            a function which has no parameters

        Raises
        ------
        NetStationUnconnected
            If NetStation hasn't had .connect() run yet
        """
        def wrapper(*args, **kwargs):
            if args[0]._connected:
                func(*args, **kwargs)
            else:
                raise NetStationUnconnected()
        return wrapper

    def connect(self, clock: str = 'ntp', ntp_ip: str = None) -> None:
        """Connect to the Netstation machine via TCP/IP

        Parameters
        ----------
        clock: either 'ntp' or 'simple', indicating clock sync method
        ntp_ip: the IP address of the NTP server on the amplifier

        Raises
        ------
        NetStationIllegalArgument
            If clock is not 'ntp' or 'simple'
        ConnectionRefusedError
            If the server is not listening
        """
        if clock not in ('ntp', 'simple'):
            raise NetStationIllegalArgument(clock)
        if clock == 'ntp' and ntp_ip is None:
            raise ValueError('NTP sync requires an NTP server IP')

        self._socket.connect()
        self._connected = True
        self._ntp_ip = ntp_ip
        self._clock = clock
        self._command('Query', self._endian)
        self._command('Attention')

<<<<<<< HEAD
        if clock == 'ntp':
            self.ntpsync()
        elif clock == 'simple':
            self.simple_sync()

    @check_connected
    def simple_sync(self):
        self._syncepoch = time.time()
        t = NetStation._ms_time(time.time())
        self._command('ClockSync', t)
=======
>>>>>>> 4a1d439d

    @check_connected
    def ntpsync(self):
        """Perform an NTP synchronization"""
        self._ntpsynced = True
        self._command('Attention')
        if not self._ntp_ip:
            raise NetStationNoNTPIP()
        c = NTPClient()
        response = c.request(self._ntp_ip, version=3)
        t = time.time()
<<<<<<< HEAD
        ntp_t = system_to_ntp_time(t)
        self._command('NTPClockSync', ntp_t)
        self._offset = response.offset
        self._syncepoch = t
=======
        ntp_t = system_to_ntp_time(t + response.offset)
        tt = self._command('NTPClockSync', ntp_t)
        self._offset = response.offset
        self._syncepoch = t
        print('Sent local time: ' + format_time(t))
        print(f'NTP offset is approx {self._offset}')
        print(f'Syncepoch is approx {self._syncepoch}')
>>>>>>> 4a1d439d

    @check_connected
    def resync(self):
        """Perform a re-synchronization

        Notes
        -----
        So far, re-synchronization only appears to reduce timing accuracy
        instead of improving it. Retained so it can be refined.
        """
        if self._clock == 'simple':
            warnings.warn(
                'Re-synchronization only works for NTP clock mode; '
                'however, this NetStation instance is using the simple '
                'clock mode.',
                UserWarning
            )
            return None
        if not self._ntp_ip:
            raise NetStationNoNTPIP()
        if not self._ntpsynced:
            self.ntpsync()
        warnings.warn(
            'NTP re-synchronization does not appear to increase timing '
            'accuracy at this time. We do not recommend using this '
            'feature.'
        )
        c = NTPClient()
        response = c.request(self._ntp_ip, version=3)
        t = time.time()
        ntp_t = system_to_ntp_time(t)
<<<<<<< HEAD
        self._command('NTPReturnClock', ntp_t)
        self._offset = response.offset
=======
        tt = self._command('NTPReturnClock', ntp_t + response.offset)
        self._offset = response.offset
        print('Sent local time: ' + format_time(t))
        print(f'NTP offset is approx {self._offset}')
        self.send_event(event_type="RESY")

>>>>>>> 4a1d439d

    @check_connected
    def disconnect(self) -> None:
        """Close the TCP/IP connection."""
        if self._recording:
            self.end_rec()
        self._command('Exit')
        self._socket.disconnect()
        self._connected = False

    @check_connected
    def begin_rec(self) -> None:
        """Begin Recording"""
        if self._ntp_ip:
            self.ntpsync()
        elif clock == 'simple':
            t = floor(time.time() * 1000)
            self._command('ClockSync', t)
            self._syncepoch = t

        self._recording_start = time.time()
        self._command('BeginRecording')
        self._recording = True

    @check_connected
    def end_rec(self) -> None:
        """End Recording"""
        self._command('EndRecording')
        self._recording = False

    @check_connected
    def send_event(
        self,
        start='now',
        duration: float = 0.001,
        event_type: str = ' '*4,
        label: str = ' '*4,
        desc: str = ' '*4,
        data: dict = {},
    ) -> None:
        """Send event to amplifier

        Parameters
        ----------
        start: str in ('now'), float
            The start time of the event; 'now' pulls a current timestamp,
            floating point will be interpreted as "seconds since recording
            start."
        duration: float, default 0.001 (1 millisecond)
            The duration of the event in seconds.
        event_type: str, default '    '
            A 4-character string indicating the event type
        label: str, default '    '
            A <=256-character string indicating the event label
        desc: str, default '    '
            A <=256-character string indicating the event description
        data: dict, default {}
            The data dictionary to use for the event. The dictionary
            requires that each key be a 4-character string. The data for
            each key may be a boolean, float, integer, or string.

        See Also
        --------
        eci.package_event, the function which packages the data

        Notes
        -----
        Separate events may not share a timestamp. If two events arrive at
        the amplifier with simultaneous times, the one received later will
        have a start time of one additional millisecond. Additionally, the
        amplifier may drop events or data if events are sent too rapidly.
        """
<<<<<<< HEAD
        if self._clock == 'ntp':
            if start == 'now':
                start = time.time() - self._syncepoch + self._offset
            elif isinstance(start, float):
                start = (
                    self._recording_start - self._syncepoch +
                    start + self._offset
                )
            else:
                t_start = type(start)
                return TypeError(
                    f'Start is type {t_start}, should be str "now" or float'
                )
        elif self._clock == 'simple':
            if start == 'now':
                start = int(floor(time.time()) % SECONDS_PER_DAY)
                print(start)
            elif isinstance(start, float):
                # TODO: check at amplifier
                warnings.warn(
                    'This feature has not been tested at the amplifier',
                    UserWarning
                )
                time_seconds = self._recording_start + start
                start = int(floor(time_seconds)) % SECONDS_PER_DAY
            else:
                t_start = type(start)
                return TypeError(
                    f'Start is type {t_start}, should be str "now" or float'
                )
=======
        # TODO: make sure data sent is valid; implement in eci.eci and
        # reference here
        if start == 'now':
            start = time.time() - self._syncepoch
        elif isinstance(start, float):
            start = start
        else:
            t_start = type(start)
            return TypeError(
                f'Start is type {t_start}, should be str "now" or float'
            )
>>>>>>> 4a1d439d
        data = package_event(
            start, duration, event_type, label, desc, data
        )
        self._command('EventData', data)

    def _command(self, cmd: str, data=None) -> Union[bool, float, int]:
        """Send a command to the amplifier

        Parameters
        ----------
        cmd: str
            the command to send
        data: object
            the data to send with it

        Returns
        -------
        The server response

        Raises
        ------
        SocketIncompleteTransmission if transmission cannot complete
        InvalidECICommand if the command is invalid

        See Also
        --------
        eci.eci: module for building commands and parsing responses
        """
        if not self._connected:
            raise NetStationUnconnected()
        eci_cmd = build_command(cmd, data)
        self._socket.write(eci_cmd)
        return parse_response(self._socket.read())

    def _rec_start(self) -> float:
        """Get recording start time from time.time()

        Returns
        -------
        Floating-point time of recording start
        """
        return self._recording_start

    def _since_start(self) -> float:
        """Get difference in time since recording start

        Returns
        -------
        The number of seconds since recording start
        """
        return time.time() - self._recording_start

    def _last_sync(self) -> float:
        """Get last sync time in NTP epoch

        Returns
        -------
        The amplifer time of last sync in system time
        """

        return self._syncepoch<|MERGE_RESOLUTION|>--- conflicted
+++ resolved
@@ -2,11 +2,8 @@
 # -*- coding: utf-8 -*-
 
 import time
-<<<<<<< HEAD
 import warnings
-=======
 from time import ctime, sleep
->>>>>>> 4a1d439d
 from math import floor
 from typing import Union
 
@@ -141,19 +138,6 @@
         self._command('Query', self._endian)
         self._command('Attention')
 
-<<<<<<< HEAD
-        if clock == 'ntp':
-            self.ntpsync()
-        elif clock == 'simple':
-            self.simple_sync()
-
-    @check_connected
-    def simple_sync(self):
-        self._syncepoch = time.time()
-        t = NetStation._ms_time(time.time())
-        self._command('ClockSync', t)
-=======
->>>>>>> 4a1d439d
 
     @check_connected
     def ntpsync(self):
@@ -165,12 +149,6 @@
         c = NTPClient()
         response = c.request(self._ntp_ip, version=3)
         t = time.time()
-<<<<<<< HEAD
-        ntp_t = system_to_ntp_time(t)
-        self._command('NTPClockSync', ntp_t)
-        self._offset = response.offset
-        self._syncepoch = t
-=======
         ntp_t = system_to_ntp_time(t + response.offset)
         tt = self._command('NTPClockSync', ntp_t)
         self._offset = response.offset
@@ -178,7 +156,6 @@
         print('Sent local time: ' + format_time(t))
         print(f'NTP offset is approx {self._offset}')
         print(f'Syncepoch is approx {self._syncepoch}')
->>>>>>> 4a1d439d
 
     @check_connected
     def resync(self):
@@ -210,17 +187,12 @@
         response = c.request(self._ntp_ip, version=3)
         t = time.time()
         ntp_t = system_to_ntp_time(t)
-<<<<<<< HEAD
-        self._command('NTPReturnClock', ntp_t)
-        self._offset = response.offset
-=======
         tt = self._command('NTPReturnClock', ntp_t + response.offset)
         self._offset = response.offset
         print('Sent local time: ' + format_time(t))
         print(f'NTP offset is approx {self._offset}')
         self.send_event(event_type="RESY")
 
->>>>>>> 4a1d439d
 
     @check_connected
     def disconnect(self) -> None:
@@ -293,38 +265,6 @@
         have a start time of one additional millisecond. Additionally, the
         amplifier may drop events or data if events are sent too rapidly.
         """
-<<<<<<< HEAD
-        if self._clock == 'ntp':
-            if start == 'now':
-                start = time.time() - self._syncepoch + self._offset
-            elif isinstance(start, float):
-                start = (
-                    self._recording_start - self._syncepoch +
-                    start + self._offset
-                )
-            else:
-                t_start = type(start)
-                return TypeError(
-                    f'Start is type {t_start}, should be str "now" or float'
-                )
-        elif self._clock == 'simple':
-            if start == 'now':
-                start = int(floor(time.time()) % SECONDS_PER_DAY)
-                print(start)
-            elif isinstance(start, float):
-                # TODO: check at amplifier
-                warnings.warn(
-                    'This feature has not been tested at the amplifier',
-                    UserWarning
-                )
-                time_seconds = self._recording_start + start
-                start = int(floor(time_seconds)) % SECONDS_PER_DAY
-            else:
-                t_start = type(start)
-                return TypeError(
-                    f'Start is type {t_start}, should be str "now" or float'
-                )
-=======
         # TODO: make sure data sent is valid; implement in eci.eci and
         # reference here
         if start == 'now':
@@ -336,7 +276,6 @@
             return TypeError(
                 f'Start is type {t_start}, should be str "now" or float'
             )
->>>>>>> 4a1d439d
         data = package_event(
             start, duration, event_type, label, desc, data
         )
