#!/usr/bin/env python3
# -*- coding: utf-8 -*-

"""ECI controls and returns"""

from struct import pack, unpack
from typing import Union

<<<<<<< HEAD
from .exceptions import (
    InvalidECICmd,
    ECINoDataAllowed,
    ECIDataRequired,
    ECIIllegalEndian,
    ECIClockNonInteger,
    NTPException,
    ECINTPInvalid,
    ECIDataNotBytes,
    ECIUnknownException,
    ECIFailure,
    ECINoRecordingDeviceFailure,
    InvalidECIResponse
)
=======
from .exceptions import *
>>>>>>> 4a1d439d
from .util import sys_from_bytes, get_ntp_byte, get_ntp_float, sys_to_bytes


byte_table = {
    "Query": b"Q",
    "NewQuery": b"Y",
    "Exit": b"X",
    "BeginRecording": b"B",
    "EndRecording": b"E",
    "Attention": b"A",
    "ClockSync": b"T",
    "NTPClockSync": b"N",
    "NTPReturnClock": b"S",
    "EventData": b"D",
}

requires_data = ("Query", "ClockSync", "NTPClockSync", "EventData",
                 'NTPReturnClock')
# NOTE: NTPReturnClock does not indicate a need to send an NTPv4 in the
# SDK documentation; however, testing indicates that it is required

allowed_endians = ("NTEL", "MAC-", "UNIX")

# Python converts the bytes to ints when indexing; this is more legible
INT_VAL_I = 73
INT_VAL_S = 83

# compactly named for convenience; milliseconds per second
MPS = 1000


def build_command(cmd: str, data: object = None) -> bytes:
    """
    Builds a byte array for ECI from the provided string and data

    Parameters
    ----------
    cmd: str
        the command to send
    data: object
        the data associated with the command; may be one of several types

    Returns
    -------
    The array of bytes that should be sent over the network

    Raises
    ------
    InvalidECICommand if the command is invalid

    See also
    --------
    InvalidECICommand and subclasses in eci.exceptions.py
    """
    # the byte array to send
    tx = None
    # begin validating
    if cmd not in byte_table:
        raise InvalidECICmd(cmd)
    tx = byte_table[cmd]
    if cmd not in requires_data:
        if data is not None:
            raise ECINoDataAllowed(cmd, data)
        else:
            return tx
    if data is None:
        raise ECIDataRequired(cmd)
    # iterate to validate individual command data requirements:
    if cmd == "Query":
        if data in allowed_endians:
            tx += data.encode("ASCII")
        else:
            raise ECIIllegalEndian(data)
    elif cmd == "ClockSync":
        if not isinstance(data, int):
            raise ECIClockNonInteger(data)
        else:
            tx += sys_to_bytes(data, 4)
    elif cmd == "NTPClockSync" or cmd == 'NTPReturnClock':
        try:
            tx += get_ntp_byte(data)
        except NTPException:
            raise ECINTPInvalid()
    elif cmd == "EventData":
        # TODO: make sure datagram is valid or construct helper
        if isinstance(data, bytes):
            tx += data
        else:
            raise ECIDataNotBytes(data)
    else:
        raise ECIUnknownException()
    return tx


def parse_response(bytearr: bytes) -> Union[bool, float, int]:
    """Parses ECI response

    Parameters
    ----------
    bytearr: bytes
        the byte array to parse (should be size 1)

    Returns
    -------
    Either True or the value of the ECI Identity

    Raises
    ------
    ECIResponseFailure for all failures
    ECIFailure if the amp responds with failure
    ECINoRecordingDeviceFailure if the failure is a result of no recording
    TypeError if the object passed isn't type bytes
    """
    arrlength = 0
    if isinstance(bytearr, bytes):
        arrlength = len(bytearr)
        if arrlength == 1:
            if bytearr == b'Z' or bytearr == b'I':
                return True
            if bytearr == b'F':
                raise ECIFailure()
            if bytearr == b'R':
                raise ECINoRecordingDeviceFailure()
            if bytearr == b'\x01':
                return True
            if bytearr == b'S':
                return True
            else:
                raise InvalidECIResponse(bytearr)
        elif arrlength == 2:
            # Identify version number
            # NOTE: this deviates from the SDK documentation, which
            # indicates a 1-byte response
            if bytearr[0] == INT_VAL_I:
                return sys_from_bytes(bytearr[1:])
            else:
                raise InvalidECIResponse(bytearr)
        elif arrlength == 8:
            # We've been given an NTPv4-formatted bytearr
            return get_ntp_float(bytearr)
        elif arrlength == 9:
            # ADMONITION: app and amp behavior diverge incompatibly
            # The APP will put 'S' followed by the NTP bytes
            # The AMP will put NTP bytes followed by 'Z'
            # However, sometimes the amp will ALSO respond with S at the
            # beginning.
            # We've been given an 'S' plus NTPv4-formatted bytearr
            # NOTE: this return of size 9 bytes rather than 8 is not
            # properly documented in the SDK guide
            (seconds, subseconds, char) = unpack('IIc', bytearr)
            if char == b'Z':
                # Amp
                return seconds + subseconds * 2**-32
            else:
                # Try S start (amp or app)
                char = bytearr[0]
                # Note: we can't unpack cII because integer alignment
                # forces the char to occupy four bytes, rather than just
                # one. Since unpack is designed to unpack C-structures,
                # this alignment ends up being accounted for.
                (seconds, subseconds) = unpack('II', bytearr[1:])
                if char == INT_VAL_S:
                    return seconds + subseconds * 2**-32
                else:
                    # Just broken
                    raise InvalidECIResponse(bytearr)
        else:
            raise InvalidECIResponse(bytearr)
    else:
        raise InvalidECIResponse(bytearr)


def package_event(
    start: float,
    duration: float,
    event_type: str,
    label: str,
    desc: str,
    data: dict,
):
    """Takes event information and creates appropriate byte string

    Parameters
    ----------
    start: float
        the start time of the event in SECONDS from time of last NTP
        sync
    duration: float
        the duration of the event in SECONDS
    event_type: str
        a four-character string indicating the event type
    label: str
        a <=256-character string for labeling the event
    desc: str
        a <=256-character string for describing the event
    data: dict
        a dictionary where each value is a string, number, or boolean,
        and each key is a string. Use this to pass data.
    """
    # Get all data types
    type_start = type(start)
    type_duration = type(duration)
    type_etype = type(event_type)
    type_label = type(label)
    type_desc = type(desc)
    type_data = type(data)

    # Check data types
    if not (isinstance(start, float) or isinstance(start, int)):
        raise TypeError(
            'Event start should be number or str, '
            f'is {type_start}'
        )
    if not (isinstance(duration, float) or isinstance(duration, int)):
        raise TypeError(
            f'Event duration should be number, is {type_duration}'
        )
    if not (duration >= 0.001):
        raise TypeError(
            f'Event duration should be at least 0.001, is {duration}'
        )
    if not isinstance(event_type, str):
        raise TypeError(f'Event type should be str, is {type_etype}')
    len_etype = len(event_type)
    if not len(event_type) == 4:
        raise TypeError(
            f'Event type should have 4 characters, has {len_etype}'
        )
    if not isinstance(label, str):
        raise TypeError(f'Event label should be str, is {type_label}')
    len_label = len(label)
    if not len_label <= 256:
        raise TypeError(
            f'Event label should be <= 256 characters, is {len_label}'
        )
    if not isinstance(desc, str):
        raise TypeError(
            f'Event description should be str, is {type_desc}'
        )
    len_desc = len(desc)
    if not len_desc <= 256:
        raise TypeError(
            'Event description should be <= 256 characters, is' +
            f'{len_desc}'
        )
    if not isinstance(data, dict):
        raise TypeError(f'Event data should be dict, is {type_data}')

    nkeys = len(data.keys())

    # Build block for datagram header
    start_millis = int(start * MPS)
    duration_millis = int(duration * MPS)
    block = (
        pack('i', start_millis) +
        pack('I', duration_millis) +
        bytes(event_type, 'ascii') +
        pack('B', len_label) + bytes(label, 'ascii') +
        pack('B', len_desc) + bytes(desc, 'ascii') +
        pack('B', nkeys)
    )

    # Build blocks for key-value pairs
    key_block = b''
    for key, value in data.items():
        # Check this key's validity
        if not isinstance(key, str):
            type_key = type(key)
            raise TypeError(
                f'Event data keys should be str, but {key} is {type_key}'
            )
        elif len(key) != 4:
            len_key = len(key)
            raise TypeError(
                'Event data keys should have 4 characters;'
                f' {key} has {len_key}'
            )

        # Check the value's validity
        if isinstance(value, bool):
            ktype = 'bool'
            klen = 1
            kdata = pack('?', value)
        elif isinstance(value, float):
            ktype = 'doub'
            klen = 8
            kdata = pack('d', value)
        elif isinstance(value, int):
            ktype = 'long'
            klen = 4
            kdata = pack('i', value)
        elif isinstance(value, str):
            ktype = 'TEXT'
            klen = len(value)
            kdata = bytes(value, 'ascii')
        else:
            type_value = type(value)
            raise TypeError(
                'Event data values should be str, bool, or numeric; is' +
                f'{type_value}'
            )

        # Build the key's block
        key_block += (
            bytes(key, 'ascii') +
            bytes(ktype, 'ascii') +
            pack('H', klen) +
            kdata
        )

    # Put all blocks together
    len_all_blocks = len(block) + len(key_block)

    datagram = pack('H', len_all_blocks) + block + key_block

    return datagram<|MERGE_RESOLUTION|>--- conflicted
+++ resolved
@@ -6,24 +6,7 @@
 from struct import pack, unpack
 from typing import Union
 
-<<<<<<< HEAD
-from .exceptions import (
-    InvalidECICmd,
-    ECINoDataAllowed,
-    ECIDataRequired,
-    ECIIllegalEndian,
-    ECIClockNonInteger,
-    NTPException,
-    ECINTPInvalid,
-    ECIDataNotBytes,
-    ECIUnknownException,
-    ECIFailure,
-    ECINoRecordingDeviceFailure,
-    InvalidECIResponse
-)
-=======
 from .exceptions import *
->>>>>>> 4a1d439d
 from .util import sys_from_bytes, get_ntp_byte, get_ntp_float, sys_to_bytes
 
 
